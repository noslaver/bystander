use crossbeam_epoch::{self as epoch, Atomic, CompareExchangeError, Guard, Owned, Shared};
use std::sync::atomic::Ordering;

struct Node<T> {
    value: Option<T>,
    next: Atomic<Self>,
    enq_id: Option<usize>,
}

impl<T> Node<T> {
    fn new(value: T, enq_id: usize) -> Atomic<Self> {
        Atomic::new(Self {
            value: Some(value),
            next: Atomic::null(),
            enq_id: Some(enq_id),
        })
    }

    fn sentinel() -> Self {
        Self {
            value: None,
            next: Atomic::null(),
            enq_id: None,
        }
    }
}

struct OpDesc<T> {
    phase: Option<u64>,
    pending: bool,
    enqueue: bool,
    node: Option<Atomic<Node<T>>>,
}

/// Operations are linear in N.
pub(crate) struct WaitFreeHelpQueue<T, const N: usize> {
    head: Atomic<Node<T>>,
    tail: Atomic<Node<T>>,
    state: [Atomic<OpDesc<T>>; N],
}

impl<T, const N: usize> Drop for WaitFreeHelpQueue<T, N> {
    fn drop(&mut self) {
        let guard = &epoch::pin();
        let mut head = self.head.load(Ordering::SeqCst, guard);
        while !head.is_null() {
            let next = unsafe { head.deref() }.next.load(Ordering::SeqCst, guard);
            let prev_head = self.head.swap(next, Ordering::SeqCst, guard);
            unsafe {
                prev_head.into_owned();
            }
            head = self.head.load(Ordering::SeqCst, guard);
        }

        for desc_atomic in &self.state {
            unsafe {
                let _ = desc_atomic.clone().into_owned();
            }
        }
    }
}

impl<T, const N: usize> WaitFreeHelpQueue<T, N>
where
    T: Copy + PartialEq + Eq,
{
    pub(crate) fn new() -> Self {
        use std::convert::TryInto;

        let sentinel = Node::sentinel();
        let head = Atomic::new(sentinel);
        let tail = head.clone();
        // TODO: Once consts can depend on T, make this constant instead of going via Vec
        let state: [Atomic<OpDesc<T>>; N] = (0..N)
            .map(|_| {
                Atomic::new(OpDesc {
                    phase: None,
                    pending: false,
                    enqueue: true,
                    node: None,
                })
            })
            .collect::<Vec<_>>()
            .try_into()
            .expect("gave N elements");

        Self { head, tail, state }
    }

    pub(crate) fn enqueue<'g>(&self, id: usize, value: T, guard: &'g Guard) {
        let phase = self.max_phase(guard).map_or(0, |p| p + 1);
        // Old code used `store` here, discarding the old value saved in `state[id]`.
        // We want to reclaim that value, and drop it.
        // Though maybe somehow `store` is okay. Check with dear Jon.
        let old_desc = self.state[id].swap(
            Owned::new(OpDesc {
                phase: Some(phase),
                pending: true,
                enqueue: true,
                node: Some(Node::new(value, id)),
            }),
            Ordering::SeqCst,
            guard,
        );

        // Safety: We swapped the descriptor, it is no longer reachable.
        unsafe {
            guard.defer_destroy(old_desc);
        }

        self.help(phase, guard);
        self.help_finish_enq(guard);
    }

    pub(crate) fn peek<'g>(&self, guard: &'g Guard) -> Option<&'g T> {
        // Safety: head always points to valid memory.
        let node = unsafe { self.head.load(Ordering::SeqCst, guard).deref() };
        let next = node.next.load(Ordering::SeqCst, guard);
        if next.is_null() {
            None
        } else {
            Some(
                unsafe { next.deref() }
                    .value
                    .as_ref()
                    .expect("not a sentinel Node"),
            )
        }
    }

    pub(crate) fn try_remove_front<'g>(&self, front: T, guard: &'g Guard) -> Result<(), ()> {
        let curr_head_ptr = self.head.load(Ordering::SeqCst, guard);
        // Safety: head always points to valid memory.
        let curr_head = unsafe { curr_head_ptr.deref() };
        let next = curr_head.next.load(Ordering::SeqCst, guard);
        // Safety: `next` is not null.
        if next.is_null() || (unsafe { next.deref() }.value.expect("not a sentinel node")) != front
        {
            return Err(());
        }

        match self.head.compare_exchange(
            curr_head_ptr,
            next,
            Ordering::SeqCst,
            Ordering::Relaxed,
            guard,
        ) {
            Ok(_) => {
                self.help_finish_enq(guard);
                // TODO: is this needed?
                curr_head.next.store(Shared::null(), Ordering::SeqCst);
                // TODO
                unsafe {
                    guard.defer_destroy(curr_head_ptr);
                }
                Ok(())
            }
            Err(_) => Err(()),
        }
    }

    fn help<'g>(&self, phase: u64, guard: &'g Guard) {
        for (id, desc_atomic) in self.state.iter().enumerate() {
            let desc_ptr = desc_atomic.load(Ordering::SeqCst, guard);
            // Safety:
            // `state`'s elements are always allocated.
            let desc = unsafe { desc_ptr.deref() };
            if desc.pending && desc.phase.unwrap_or(0) <= phase {
                // This operation needs help.
                // Currently, the only helpable operation is enqueue.
                if desc.enqueue {
                    self.help_enq(id, phase, guard)
                }
            }
        }
    }

    fn help_enq<'g>(&self, id: usize, phase: u64, guard: &'g Guard) {
        while self.is_still_pending(id, phase, guard) {
            let last_ptr = self.tail.load(Ordering::SeqCst, guard);
            // Safety: tail always points to valid memory.
            let last = unsafe { last_ptr.deref() };
            let next_ptr = last.next.load(Ordering::SeqCst, guard);
            if last_ptr != self.tail.load(Ordering::SeqCst, guard) {
                // Tail was concurrently updated.
                continue;
            }

            if !next_ptr.is_null() {
                // Tail is not up to date -- help update it.
                self.help_finish_enq(guard);
                continue;
            }

            if !self.is_still_pending(id, phase, guard) {
                // Phase is already over.
                // TODO: Can this just return?
                continue;
            }

            // We know we have a consistent (tail, tail.next) pair, and that it likely still needs
            // to be updated, so let's try to actually execute the to-be-enqueued node from the
            // enqueuing thread's descriptor.

            let curr_desc_ptr = self.state[id].load(Ordering::SeqCst, guard);
            // Safety:
            // `state`'s elements are always allocated.
            let curr_desc = unsafe { curr_desc_ptr.deref() };

            if !curr_desc.pending {
                // TODO: Can we continue? Can we assert this is still pending?
            }
            debug_assert!(curr_desc.enqueue);

            let curr_node = curr_desc
                .node
                .as_ref()
                .expect("node should always be Some for pending enqueue")
                .load(Ordering::SeqCst, guard);

            if last
                .next
                .compare_exchange(
                    next_ptr,
                    curr_node,
                    Ordering::SeqCst,
                    Ordering::Relaxed,
                    guard,
                )
                .is_ok()
            {
                self.help_finish_enq(guard);
                return;
            }
        }
    }

    fn help_finish_enq<'g>(&self, guard: &'g Guard) {
        let last_ptr = self.tail.load(Ordering::SeqCst, guard);
        // Safety: tail always points to valid memory.
        let last = unsafe { last_ptr.deref() };
        let next_ptr = last.next.load(Ordering::SeqCst, guard);
        if next_ptr.is_null() {
            // Tail pointer is already up to date, so nothing to do.
            return;
        }

        // Safety: `next_ptr` is not null.
        let next = unsafe { next_ptr.deref() };
        let id = next.enq_id.expect("next is never the sentinel");
        let cur_desc_ptr = self.state[id].load(Ordering::SeqCst, guard);
        // Safety:
        // `state`'s elements are always allocated.
        let cur_desc = unsafe { cur_desc_ptr.deref() };

        if last_ptr != self.tail.load(Ordering::SeqCst, guard) {
            // Tail pointer has already been updated.
            return;
        }

        let null = Atomic::null();
        if cur_desc
            .node
            .as_ref()
            .unwrap_or(&null)
            .load(Ordering::SeqCst, guard)
            != next_ptr
        {
            // Owner of the next node is now working on a subsequent operation,
            // the enqueue must have finished.
            return;
        }

        // This is really just setting pending = false.
        let new_desc_ptr = Owned::new(OpDesc {
            phase: cur_desc.phase,
            pending: false,
            enqueue: true,
            node: cur_desc.node.clone(),
        });

        match self.state[id].compare_exchange(
            cur_desc_ptr,
            new_desc_ptr,
            Ordering::SeqCst,
            Ordering::Relaxed,
            guard,
        ) {
            Ok(_) => {
                // `new_desc_ptr` was CASed into the state array -> free `cur_desc_ptr`
                // Safety: TODO
                unsafe {
                    guard.defer_destroy(cur_desc_ptr);
                }
            }
            Err(CompareExchangeError { new, .. }) => {
                // Someone else already replaced the descriptor, free `new_desc_ptr`
                drop(new);
            }
        }

        let _ = self.tail.compare_exchange(
            last_ptr,
            next_ptr,
            Ordering::SeqCst,
            Ordering::Relaxed,
            guard,
        );
    }

    fn max_phase<'g>(&self, guard: &'g Guard) -> Option<u64> {
        self.state
            .iter()
            .filter_map(|s| {
                // Safety:
                // `state`'s elements are always allocated.
                unsafe { s.load(Ordering::SeqCst, guard).deref() }.phase
            })
            .max()
    }

    fn is_still_pending<'g>(&self, id: usize, phase: u64, guard: &'g Guard) -> bool {
        // Safety:
        // `state`'s elements are always allocated.
        let state = unsafe { self.state[id].load(Ordering::SeqCst, guard).deref() };
        state.pending && state.phase.unwrap_or(0) <= phase
    }
}

<<<<<<< HEAD
// A wait-free queue.
pub(crate) type HelpQueue<LF, const N: usize> = WaitFreeHelpQueue<*const OperationRecordBox<LF>, N>;
unsafe impl<T, const N: usize> Sync for WaitFreeHelpQueue<T, N> {}
unsafe impl<T, const N: usize> Send for WaitFreeHelpQueue<T, N> {}

=======
>>>>>>> 3016b02d
#[cfg(test)]
mod tests {

    use super::*;
    use crossbeam_epoch as epoch;
    use std::sync::Arc;
    use std::thread;

    #[test]
    fn new() {
        let _queue = WaitFreeHelpQueue::<i32, 1>::new();
    }

    #[test]
    fn enqueue() {
        const ID: usize = 0usize;
        let queue = WaitFreeHelpQueue::<_, 1>::new();

        let guard = &epoch::pin();

        queue.enqueue(ID, 1, guard);
        drop(guard);

        let guard = &epoch::pin();

        let elem = queue.peek(guard);
<<<<<<< HEAD
        assert_eq!(elem, Some(1));
    }

    #[test]
    fn peek_empty() {
        let queue = WaitFreeHelpQueue::<i32, 1>::new();
=======
        assert_eq!(elem, Some(&1));
>>>>>>> 3016b02d

        let guard = &epoch::pin();
        let elem = queue.peek(guard);
        assert!(elem.is_none());
    }

    #[test]
    fn remove_empty() {
        let queue = WaitFreeHelpQueue::<i32, 1>::new();

        let guard = &epoch::pin();
        let res = queue.try_remove_front(1, guard);
        assert!(res.is_err());
    }

    #[test]
    fn remove_wrong_front() {
        const ID: usize = 0usize;
        let queue = WaitFreeHelpQueue::<_, 1>::new();

        let guard = &epoch::pin();

        queue.enqueue(ID, 1, guard);
        drop(guard);

        let guard = &epoch::pin();

        let elem = queue.peek(guard);
        assert_eq!(elem, Some(1));

        let res = queue.try_remove_front(2, guard);
        assert!(res.is_err());
    }

    #[test]
    fn insert_get_remove() {
        const ID: usize = 0usize;
        let queue = WaitFreeHelpQueue::<_, 1>::new();

        let guard = &epoch::pin();

        queue.enqueue(ID, 1, guard);

        drop(guard);
        let guard = &epoch::pin();

        let elem = queue.peek(guard);
        assert_eq!(elem, Some(1));

        drop(guard);
        let guard = &epoch::pin();

<<<<<<< HEAD
        let res = queue.try_remove_front(1, guard);
        assert!(res.is_ok());

        drop(guard);
    }

    #[test]
    fn insert_two_remove_both() {
        const ID: usize = 0usize;
        let queue = WaitFreeHelpQueue::<_, 1>::new();

        let guard = &epoch::pin();
        queue.enqueue(ID, 1, guard);
=======
        let elem = queue.peek(guard);
        assert_eq!(elem, Some(&1));
>>>>>>> 3016b02d

        drop(guard);
        let guard = &epoch::pin();

        queue.enqueue(ID, 2, guard);

        drop(guard);
        let guard = &epoch::pin();

        let elem = queue.peek(guard);
        assert_eq!(elem, Some(1));

        drop(guard);
        let guard = &epoch::pin();

        let res = queue.try_remove_front(1, guard);
        assert!(res.is_ok());

        drop(guard);
        let guard = &epoch::pin();

        let elem = queue.peek(guard);
        assert_eq!(elem, Some(&2));

        drop(guard);
        let guard = &epoch::pin();

        let res = queue.try_remove_front(2, guard);
        assert!(res.is_ok());
    }

    #[test]
    fn concurrent_enqueue() {
        let queue = Arc::new(WaitFreeHelpQueue::<_, 2>::new());
        let mut handles = vec![];

        for id in 0..2 {
            let queue = queue.clone();
            handles.push(thread::spawn(move || {
                for _ in 0..10000 {
                    let guard = &epoch::pin();

                    &queue.enqueue(id, id, guard);

                    drop(guard);
                }
            }));
        }

        for handle in handles {
            handle.join().unwrap();
        }

        for _ in 0..20000 {
            let guard = &epoch::pin();

            let elem = &queue.peek(guard);
            assert!(*elem == Some(0) || *elem == Some(1));

            drop(guard);
        }
    }

    #[test]
    fn concurrent_remove() {
        let queue = Arc::new(WaitFreeHelpQueue::<_, 2>::new());

        for val in 0..10000 {
            let guard = &epoch::pin();

            &queue.enqueue(0, val, guard);

            drop(guard);
        }

        let mut handles = vec![];
        for _ in 0..2 {
            let queue = queue.clone();
            handles.push(thread::spawn(move || {
                let mut counter = 0;
                for val in 0..10000 {
                    let guard = &epoch::pin();
                    if let Ok(()) = &queue.try_remove_front(val, guard) {
                        counter += 1;
                    }

                    drop(guard);
                }
                println!("counter: {}", counter);
            }));
        }

        for handle in handles {
            handle.join().unwrap();
        }

        let guard = &epoch::pin();
        let elem = &queue.peek(guard);
        assert!(elem.is_none());
    }
}<|MERGE_RESOLUTION|>--- conflicted
+++ resolved
@@ -328,14 +328,10 @@
     }
 }
 
-<<<<<<< HEAD
 // A wait-free queue.
-pub(crate) type HelpQueue<LF, const N: usize> = WaitFreeHelpQueue<*const OperationRecordBox<LF>, N>;
 unsafe impl<T, const N: usize> Sync for WaitFreeHelpQueue<T, N> {}
 unsafe impl<T, const N: usize> Send for WaitFreeHelpQueue<T, N> {}
 
-=======
->>>>>>> 3016b02d
 #[cfg(test)]
 mod tests {
 
@@ -362,16 +358,12 @@
         let guard = &epoch::pin();
 
         let elem = queue.peek(guard);
-<<<<<<< HEAD
-        assert_eq!(elem, Some(1));
+        assert_eq!(elem, Some(&1));
     }
 
     #[test]
     fn peek_empty() {
         let queue = WaitFreeHelpQueue::<i32, 1>::new();
-=======
-        assert_eq!(elem, Some(&1));
->>>>>>> 3016b02d
 
         let guard = &epoch::pin();
         let elem = queue.peek(guard);
@@ -400,7 +392,7 @@
         let guard = &epoch::pin();
 
         let elem = queue.peek(guard);
-        assert_eq!(elem, Some(1));
+        assert_eq!(elem, Some(&1));
 
         let res = queue.try_remove_front(2, guard);
         assert!(res.is_err());
@@ -419,12 +411,11 @@
         let guard = &epoch::pin();
 
         let elem = queue.peek(guard);
-        assert_eq!(elem, Some(1));
-
-        drop(guard);
-        let guard = &epoch::pin();
-
-<<<<<<< HEAD
+        assert_eq!(elem, Some(&1));
+
+        drop(guard);
+        let guard = &epoch::pin();
+
         let res = queue.try_remove_front(1, guard);
         assert!(res.is_ok());
 
@@ -438,21 +429,17 @@
 
         let guard = &epoch::pin();
         queue.enqueue(ID, 1, guard);
-=======
+
+        drop(guard);
+        let guard = &epoch::pin();
+
+        queue.enqueue(ID, 2, guard);
+
+        drop(guard);
+        let guard = &epoch::pin();
+
         let elem = queue.peek(guard);
         assert_eq!(elem, Some(&1));
->>>>>>> 3016b02d
-
-        drop(guard);
-        let guard = &epoch::pin();
-
-        queue.enqueue(ID, 2, guard);
-
-        drop(guard);
-        let guard = &epoch::pin();
-
-        let elem = queue.peek(guard);
-        assert_eq!(elem, Some(1));
 
         drop(guard);
         let guard = &epoch::pin();
@@ -499,7 +486,7 @@
             let guard = &epoch::pin();
 
             let elem = &queue.peek(guard);
-            assert!(*elem == Some(0) || *elem == Some(1));
+            assert!(*elem == Some(&0) || *elem == Some(&1));
 
             drop(guard);
         }
